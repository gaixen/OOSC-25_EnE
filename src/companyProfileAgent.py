--- conflicted
+++ resolved
@@ -13,16 +13,8 @@
     def __init__(self):
         self.hunter_key = os.getenv("HUNTER_API_KEY")
 
-<<<<<<< HEAD
+        # Fallback cache in memory (per run)
         self.cache: Dict[str, Dict[str, Any]] = {}
-=======
-        # Redis setup
-        self.redis = redis.Redis(
-            host=os.getenv("REDIS_HOST", "localhost"),
-            port=int(os.getenv("REDIS_PORT", 6379)),
-            decode_responses=True,
-        )
->>>>>>> 34611205
 
 
     def _get_cache(self, key: str) -> Optional[Dict[str, Any]]:
@@ -78,13 +70,7 @@
 
         return None
 
-<<<<<<< HEAD
-    
-=======
-
-
     # --------- Main Fetch Logic --------- #
->>>>>>> 34611205
     def fetch_profile(self, session_id: str, organization: str) -> Dict[str, Any]:
         """
         Fetch company profile from Hunter.io (domain) and Wikipedia (company name).
@@ -105,22 +91,14 @@
         data: Dict[str, Any] = {}
         sources: List[str] = []
 
-<<<<<<< HEAD
+        # Try Hunter.io (works best if org is a domain)
         if "." in organization:
-=======
-        # If input looks like a domain, use Hunter.io
-        if "." in organization and self.hunter_key:
->>>>>>> 34611205
             hu = self._fetch_hunter(organization)
             if hu:
                 data["hunter"] = hu
                 sources.append("Hunter.io")
 
-<<<<<<< HEAD
-
-=======
-        # Always try Wikipedia
->>>>>>> 34611205
+        # Wikipedia fallback
         wiki = self._fetch_wikipedia(organization)
         if wiki:
             data["wikipedia"] = wiki
@@ -130,11 +108,7 @@
         if not data:
             raise ValueError(f"No profile data found for {organization}")
 
-<<<<<<< HEAD
-
-=======
-        # Cache it
->>>>>>> 34611205
+        # Cache for next time
         self._set_cache(cache_key, data)
 
         return {
@@ -149,15 +123,13 @@
 
 if __name__ == "__main__":
     agent = CompanyProfileAgent()
+    session = "sess_001"
 
-<<<<<<< HEAD
+    # Try a domain (Hunter works best with domains)
     org = "openai.com"
-=======
-    # Example 1: company name → Wikipedia
-    # profile1 = agent.fetch_profile("sess_001", "OpenAI")
-    # print(json.dumps(profile1, indent=2))
->>>>>>> 34611205
 
-    # Example 2: domain → Hunter.io + Wikipedia
-    profile2 = agent.fetch_profile("sess_002", "meta.com")
-    print(json.dumps(profile2, indent=2))+    try:
+        profile = agent.fetch_profile(session, org)
+        print(json.dumps(profile, indent=2))
+    except Exception as e:
+        print("Error:", e)